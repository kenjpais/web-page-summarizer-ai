--- conflicted
+++ resolved
@@ -24,13 +24,10 @@
 
 #### Setup
 export GH_API_TOKEN=your_github_api_token_here (needs a GITHUB API token to run github client)
-<<<<<<< HEAD
 export GOOGLE_API_KEY=your_gemini_token_here (if LLM_MODEL is set as gemini) 
 
 Note:
 refer LLM_SETUP.md if any issues
-=======
->>>>>>> da0d6ceb
 
 sh setup.sh
 
