# Release Page Summarizer

A Python-based web scraper designed to extract, filter, and summarize data from OpenShift release stream pages. The tool integrates with third-party systems like JIRA and GitHub, supports environment-based configuration, and includes automated testing and CI workflows.

---

## Key Features

- **Automated Web Scraping**: Extracts metadata and release information from OpenShift release pages and correlates related release data under matching projects.
- **Summary Generation**: Creates structured summaries of release data.
- **Configurable Data Sources**: Supports multiple backends including GitHub and JIRA.
- **Secure Environment Management**: Credentials and configuration managed via `.env`.
- **Test Coverage**: Includes unit tests for core logic and controllers.
- **CI/CD Integration**: GitHub Actions used for continuous integration and scheduled execution.

---

## Getting Started

### Prerequisites

- Python 3.8+
- `pip` package manager

### Installation

chmod +x run_scraper_tests.sh

#### Paste GITHUB API token to run github client
export GH_API_TOKEN=your_github_api_token_here

<<<<<<< HEAD
./run_scraper_tests.sh

After successful run, summary will be generated under data/summaries
=======
#### To use
python main.py <release_page_url_or_file>

#### Run tests
./run_scraper_tests.sh
>>>>>>> 2c3d634c
<|MERGE_RESOLUTION|>--- conflicted
+++ resolved
@@ -29,14 +29,10 @@
 #### Paste GITHUB API token to run github client
 export GH_API_TOKEN=your_github_api_token_here
 
-<<<<<<< HEAD
-./run_scraper_tests.sh
-
-After successful run, summary will be generated under data/summaries
-=======
 #### To use
 python main.py <release_page_url_or_file>
 
 #### Run tests
 ./run_scraper_tests.sh
->>>>>>> 2c3d634c
+
+After successful run, summary will be generated under data/summaries